--- conflicted
+++ resolved
@@ -2,10 +2,6 @@
 
                   The easiest way to write a webapp with Perl                                    
 
-<<<<<<< HEAD
-
-=======
->>>>>>> 4db37996
 === ABOUT ===
 
 That project intends to become a port of Ruby's Sinatra framework: a framework
