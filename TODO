--- conflicted
+++ resolved
@@ -3,7 +3,6 @@
             
             This is the roadmap of upcoming developments
 
-<<<<<<< HEAD
 * Request headers accessor
 
     Could be great to have a common accessor for all HTTP_* variables 
@@ -14,9 +13,18 @@
         headers->accept_language # ENV{HTTP_ACCEPT_LANGUAGE}
         ...
     };
-=======
-* Reload route handlers when running in development environment
->>>>>>> 63b85646
+
+* Autoreload route handlers 
+
+    When developing a Dancer app, it's pretty annoying to have to
+    restart the webserver anytime a route handler is changed.
+
+    Would be great to use Module::Refresh (if present) to
+    automagically reload the route handlers when they are touched.
+
+    This should be ideally be configurable with a setting, say
+    "auto_reload" which would defaults to 1 in development.yml and to
+    0 in production/test envs.
 
 * Route caching support
 
