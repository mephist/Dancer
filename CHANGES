--- conflicted
+++ resolved
@@ -5,13 +5,10 @@
       (Chris Andrews)
 
     [ ENHANCEMENTS ]
-<<<<<<< HEAD
     * removes Dancer::Helpers, refactor Dancer.pm accordingly
       (Franck Cuny)
-=======
     * Introduce changelog test of hell.
       (Damien Krotkine)
->>>>>>> 3b70d347
     * Add Dancer::Logger::Null.
       (Sawyer X)
     * Add Dancer::Logger::Diag.
