Dancer 1.1999_03 (RC3)
    [Alexis Sukrieh]
    * Transparent unicode support
      Dancer now takes care transparently of decoding unicode strings
      used within route handlers and encoding them back before sending
      a response content. Once the 'charset' setting is set, the user
      has nothing more to do to have a working unicode-aware application.
    * FIX for issue #172
      More documentation added to Dancer::Request, all public method
      are documented. A pod coverage test has been added for this
      module.
    * Documentation update The deployment documentation is more precise about
      cgi/fast-cgi deployment under Apache.
    * FIX for issue GH#171
      Scaffolded configuration files are fully commented in order to quickly
      guide the user in her first steps.

    [Damien Krotkine]
    * Fix Dancer::Plugin OO issue

    [Danijel Tasov]
    * Fixed expires in cookies + tests

    [ Philippe Bruhat ]
    * Dancer::Logger::Abstract: turn _should() into a closure, and avoid
      setting up the hash again and agai

    [Franck  Cuny]
    * Closes issue 181 (unknown log level)

<<<<<<< HEAD
   [Al Newkirk]
   * fixed redirect to redirect immediately (+ refactoring by franck)

   [Franck  Cuny]
   * Closes issue 181 (unknown log level)
   * Plack middlewares must be listed in an arrayref (listing them in a
     hashref is now deprecated)

   [Dave Doyle]
   * clarify Pod as to how before_template works 
=======
    [ Sawyer X ]
    * Overhaul tests to use lib t/lib instead of t::lib::.
      (fixes Windows test fails)
    * PSGI envs on Windows is in capital letters.
      (fixes Windows test fails)
    * Add tests on every required directory to create a fake environment.
      (realpath() on Windows fails when path doesn't exist)
>>>>>>> 658201d3

Dancer 1.1999_02 (RC2)

    [ Mark Allen ]
    * Add a tutorial (Dancer::Tutorial)
    * example application 'Dancr', provided in example/

    [ Franck Cuny ]
    * Dancer::Test load D::Session::Simple
    * rewrite how Dancer handle HTTP headers
      - no more Dancer::Headers
      - all headers are HTTP::Headers object

    [ Philippe Bruhat ]
    * use Pod::Usage

    [ Damien Krotkine ]
    * replace all die and warn with croak and carp

    [ Alexis Sukrieh ]
    * FIX for issue GH #151
      utf8 pragma is imported automatically when Dancer is loaded
      to allow the usage of UTF-8 strings in the application code.
      (Thanks to kocoureasy for the report).
    * FIX for "UTF-8" issues (GH#153):
      - response content is encoded only if content_type is text
      - charset setting is normalized to UTF-8 when appropriate
      - automatically decode UTF-8 strings in params
    * FIX scaffolded dispatchers (script/dancer)
      The PLACK_ENV variable is not propagated by Apoache to the dispatchers (at
      least with our Deployment examples) so the dispatchers aren't aware of the
      PSGI context if we don't tell them explicitly.
      This patch forces the dispatchers in PSGI mode.
    * FIX (unknown bug)
      When a serializer is set and show_errors is true, don't expose internal
      errors caught.

    [ Naveen ]
    * add --version to the dancer CLI
    * changed the URI fetched by the dancer script to check Dancer's version

Dancer 1.1999_01 (RC1)

    [ Alexis Sukrieh ]
    * FIX for utf8 content in views
      Dancer now handles correctly templates with non-ASCII characters in views.
      All you have to do is to set the "charset" setting in your config. Your
      content response will then be encoded appropriately on-the-fly by Dancer.
    * Scaffolded app sets the charset to "utf8" by default.
    * Better design for the scaffolded app (logo, favicon and background image
      added)
    * Environment info available on scaffolded app 
    * LWP is used by the dancer helper to download files
    * jQuery 1.4.2 (minified) is included in the scaffolded app
    * default layout uses <% request.base %> in order to support mounted apps
      (Thanks to Naveed Massjouni and Franck Cuny for the concept/idea).
    * The main.tt layout sources jQuery first from Google CDN and falls back to
      the local minified version if on offline mode.
    * New default token provided to the "template" helper: dancer_version
    
    [ Sebastian de Castelberg ]
    * The dancer helper is able to download files via a transparent proxy
      (thanks to LWP).

    [ Adam J. Foxson ]
    * FIX for issue GH#136: 
      "readline() on closed filehandle DATA" error that appears when running
      the app with Starman
    
    [ Naveed Massjouni ]
    * Dancer::Test function get_response is renamed to dancer_response
      get_response still works but is deprecated
    * dispatch.f?cgi scripts use FindBin to resolve their location.
      FIX a bug when using symlinks.

    [ Franck Cuny ]
    * FIX for issue GH#129 
      don't add multiple content-type to headers
    * fix broken tests (they were testing incorrect content type)

    [ Damien Krotkine ]
    * FIX for issue GH#115
      documentation about compression in Dancer::Deployment 
    
    [ David Precious ]
    * Make the 'layout' param to the template keyword work as you'd expect and
      allow you to set a custom layout to use, e.g.:
      template 'templatename', {}, { layout => 'layoutname' };
 
    [ Philippe Bruhat ]
    * Make sure a plugin refuse to register a keyword twice

    [ Sawyer X ]
    * Lots of documentation updates
    * Dancer now logs caught crashes in rendering
      (easier to debug Ajax routes)

Dancer 1.1904
    [ Sawyer X, Franck Cuny ]
    * SAX, not Sax.
    * Check for XML::Parser or XML::SAX in test as well.

Dancer 1.1903
    [ Sawyer X, Franck Cuny ]
    * XML::Simple needs either XML::SAX or XML::Parser.
      (fixed test fails from Dancer::Serializer::XML)

Dancer 1.1902

    [ Adam J. Foxson ]
    * Addresses issue #136: "readline() on closed filehandle DATA"

Dancer 1.1901 (1.2RC0)

    [ Franck Cuny ]
    * implemented GH#120:
      - methods {to,from}_{xml,json,yaml} accept more than one arguments. The
        first argument is the data to transform. All the remainings arguments
        are parameters to alter the behavior of the serializers. Refer to the
        documentation for more informations.
    * more tests added

    [ Alexis Sukrieh ]
    * load_plugin is DEPRECATED; 'use' should be used instead to load a plugin.
      This is fixes the major issue with plugins about symbol exports that
      didn't work well (issue #101).
    * All paths built in a scaffolded application are dynamic, it's now
      possible to move a scaffolded application after it's been generated.
      (fixes issues #88, 
    * The auto_reload feature is now disabled by default due to too many
      unsolved issues (it works most of the time, but some race conditions are
      still present) This feature is still being working on, but it's now
      flagged "experimental").  
    * Default log level in development environment is now 'core' in order to
      provide more information.
    * New scaffolded application design. More neutral and with lots of
      information for a beginner, and links to useful material.
      Based on the Ruby on Rails start page (kudos to the Rails team,
      http://www.rubyonrails.org).

    [ Boris Shomodjvarac ] 
    * Support for a clean way for Template engines to define their template
      file extensions (issue #126).

Dancer 1.1812

    [ Franck Cuny ]
    * Skip bogus uploads test on Win32 (thanks to Alias for reporting)

    [ Alexis Sukrieh ]
    * Fix for scaffolded apps
    * Dancer::Deployment cleanup (CGI section)
    * Declare LWP explicitly (already implied by HTTP::Body and HTTP::Headers)

    [ Sawyer X ]
    * Nitpicking at tabs and spaces at end of lines

Dancer 1.1811

    [ Franck Cuny ]
    * FIX for issue #113 and #112

    [ Naveed Massjouni ]
    * FIX for issues #111 and #108

Dancer 1.1810

    [ Naveed Massjouni ]
    * FIX for issue #108
      replaced Clone::clone() with Storable::dclone().
    * Fixed the plan of one of the test files.

    [ Alexis Sukrieh ]
    * Fix a test that depends on YAML (pass if not present)
      (Smoker failure '2010-08-30T11:07:59Z').

Dancer 1.1809

    [ Franck Cuny ]
    * update Deployement.pod and Cookbook.pod
    * fix bug in route building with prefix
    * don't use app.psgi anymore in generated scripts

    [ Alexis Sukrieh ]
    * fix plan for t/03_route_handler/24_named_captures.t

Dancer 1.1808

    [ Alexis Sukrieh ]
    * FIX test failures 
      - t/08_session/07_session_expires.t
      - t/08_session/07_session_expires.t

Dancer 1.1807

    [ Sawyer X ]
    * Fix for RT #60403: removing Test::Exception requirement

    [ Alexis Sukrieh ]
    * Global rewrite of Dancer's core to allow support for
      sub-application, better route resolution and a better design.
    * Support for mountable applications via "load_app".
      Mounted applications can have their own settings registry and 
      can be mounted under a given prefix.
    
    [ Franck Cuny ]
    * Support for new hooks:
      - after: to allow response post-processing
      - before_template: to allow defaut tokens to be given at anytime
        to the template function.
    * Fix and test for bug  RT#57829 
      (Custom response headers lost when using JSON serializer)
    * FIX PSGI compatibility layer (request->path_info is used when appropriate
      instead of request->path)
    * FIX for GH#100
      When loading a module, it's possible to require a minimal
      version.
    * New option "ajax" for route handlers.
    * Fix a bug in ajax route when processing the route resolution
      (when a route is defined with options, it's pushed in the
      beggining of the route handler tree).

    [ jamhed ]
    * Support for new setting "session_expire" in order to allow
      session cookies to expire before the browser is closed.
     
    [ Naveed Massjouni ]
    * Dancer::Test can now test requests with a body

Dancer 1.1806_02

    [James Aitken]
    * fix issues GH #84 #86 and #87 (failing tests on < 5.10 due to regex with named captures)

    [franck cuny]
    * update cookbook

    [François Charlier]
    * fix for GH#76 and GH#88

    [David Precious]
    * Add Dancer::Plugins POD, describing useful plugins
    * Extend sessions & logging in entry in cookbook

Dancer 1.1806_01

    [ sebastian de castelberg ]
    * Support for path_info() in Dancer::Request so it's possible to
      mount an application under a directory.

    [ Alexis Sukrieh ]
    * Fix for RT#56239
      logger calls are better traced
    * Fix for GH#72
      New keyword 'load_plugin' for loading a plugin in the current namespace.
      Plugins can be used anywhere thanks to that method.
    * Fix for issue #77
      Passing and caching works well together again.
    * Applied miyagawa's patch for droping the app.psgi file. Refactoring of
      Dancer::Handler::PSGI and friends.
    * Applied LoonyPandora's patch for checking Dancer's VERSION when running
      script/dancer. Changed it a bit so it can check against CPAN rather than
      GitHub.
    * Documentation update: r('') is now DEPRECATED, the method triggers a warning
      when called and will be removed in the next stable release (1.2).
    * Transparent wrapping of Plack middlewares in Dancer's configuration.
      It's possible to enable/disable middlewares right from Dancer's config files.
      Thanks to Tatsuiko Miyagawa and Franck Cuny for their help.

    [jbarratt] 
    * Dancer::Serializer::JSON supports 'allow_blessed' and 'convert_blessed'
      options.

    [ Marc Chantreux ]
    * Support for regexp objects in route definition
    * Support for named captures (keyword 'captures' added to Dancer's syntax).


Dancer 1.1805
    [ Alexis Sukrieh ]
    * Fix for RT#56239
      logger calls are better traced
    * Fix for GH#72
      New keyword 'load_plugin' for loading a plugin in the current namespace.
      Plugins can be used anywhere thanks to that method.
    
    [ Minty ]
    * Update Introduction pod with (required) -a dancer opt (Murray, 5 hours ago)
    * Bump HTTP::Body dependency to 1.07 (Murray, 6 hours ago)

Dancer 1.804
    [ sebastian de castelberg ]
    * Fix priority in D::S::Mutable.

    [ David Precious ]
    * Fix test failures with old Plack versions (Issue 73).
    * Don't surround content with <p> tags in layout.
    * Add $ENV{REMOTE_ADDR} in core log messages 

    [ SawyerX ]
    * Fix issue #75, reported by nanis.
      perl -MDancer -e "print $Dancer::VERSION" now works as expected

    [ Daniel Pittman ]
    * FIX for issue #80
      Make sure the tempfiles created during uploads are removed when the
      request object dies.
    
    [ Alexis Sukrieh ]
    * FIX for bug RT#58355
      Rewrite of Dancer::Template::Simple's parser, now more robust, 
      based on Perl's regexp engine.
    * FIX a warning when remote_address is undefined

Dancer 1.1803
    [ Alexis Sukrieh ]
    * Fix for issue #69
      The issue was resolved in 1.1801, this time, the fix is working as
      expected.

    [ Sawyer X ]
    * Fix for RT #57715, require Test::More 0.88 and up.

Dancer 1.1802
    [ Sawyer X ]
    * Fix RT #57158 (route_cache does not work with multiple parameters)
      Cache revealed a small design overlook of not cloning a route before
      returning it to the user, making multiple parameters disabled.
      (Thanks to Stéphane Alnet for reporting and adding a test for it!)

Dancer 1.1801
    [ Alexis Sukrieh ]
    * FIX issue #69
      Error are trapped even if occuring from Dancer's source code.
      auto_reload is set to false in scaffolded applications to 
      prevent errors if Module::Refresh is not installed.

Dancer 1.1800
    [ Alexis Sukrieh ]
    * merge of the devel branch into master, first stable release of
      1.178_01 and 1.178_02

Dancer 1.178_02
    [ Alexis Sukrieh ]
    * Errors are caught in before filters
    * halt can be given a Dancer::Response object rahter than plain text content

Dancer 1.178_01

    [ Alexis Sukrieh ]
    * New logger for sending log message to STDERR: Dancer::Logger::Console
      Thanks to Gabor Szabo for the idea.
    * Logger engines don't have anymore to implement _format(), they can use
      $self->format_message instead.
    * New log level: "core" for letting Dancer's core express itself on crucial
      events.
      That way, when the app config sets log to "core", any core messages is
      sent to the logger, and the end-user can see which route is chosen for
      each request received.
      Thanks to Gabor Szabo for the idea.
    * New class Dancer::Timer added so any logger engine can now show a timer
      string.
    * Scaffolded applications are now built like a CPAN distribution, with a
      Makefile.PL
      and test scripts (thanks to Gabor Szabo for the idea).
    * Added Dancer::Test to provide helpers for writing test script for Dancer
      applications
    * FIX bug when returning a void context after redirecting a route.
      Thanks to Juan J. Martínez  for the report.
    * Add support for request headers in Dancer::Request
    * Add support for halt() in Dancer's syntax.

    [ Alex Kapranof ]
    * Support for on-the-fly charset encoding when the setting is set and a
      content is sent by Dancer and needs to be encoded.
      The response Content-Type is updated accordingly as well.

    [ Sawyer X ]
    * Adding "import_warnings" settings. On by default, but allows to disable
      auto-import of "warnings" pragma. Reported by Adam Kennedy.

Dnacer 1.176
    * Bringing 1.175_01 into production.

Dancer 1.175_01 (Developer release)
    [ Sawyer X ]
    * Documentation for Dancer::FileUtils.
    * Documentation for Dancer::Cookie.
    * Fixing PNG bug on IE (reported by Adam Kennedy - thank you).

Dancer 1.175
    [ Sawyer X ]
    * RT #56395 reported by Jonathan Yu on behalf of Debian Perl team.
    * Documentation for Dancer::Error.

    [ Alexis Sukrieh ]
    * fixed t/15_plugins/02_config.t when YAML is not installed 

Dancer 1.174
    [ Gabor Szabo ]
    * Docs fixes, typo in warning.
    * TestUtils.pm is now in "t/lib".

    [ David Precious ]
    * Support semi-colons as name=value pair separators when parsing
      querystring.  Satisfies feature request/issue 59.
      Thanks to deepakg for requesting this feature.

    [ Sawyer X ]
    * RT #56381 reported by Jonathan Yu on behalf of Debian Perl team.
      (Adding LICENSE file)

Dancer 1.173_01 (Developer release)
    [ Franck Cuny ]
    * Doc fixes.
      (Thanks to poisonbit)
    * Plugins configuration
    * Cleaning up tests

    [ Alexis Sukrieh ]
    * New serializer: Dumper for easily output dumped variable 
      in text/plain.
    * Before filters can now access route params
    * Support for '.' as a token separator in params parsing
    * The standalone server respect the 'access_log' setting, 
      the starting banner is printed on STDERR only if the 
      setting is set to true.

    [ Sawyer X ]
    * Fixed Windows PSGI.URL_SCHEME bug, causing tests to fail
      (Thanks to ADAMK for reporting)

Dancer 1.173
    [ Alexis Sukrieh ]
    * Documenting set_cookie in Dancer.pm.

    [ Franck Cuny ]
    * Cleaning up serializer test.

    [ François Charlier ]
    * Documenting layout disabling.

    [ Sawyer X ]
    * Fix a few failing tests because of compilation errors.
    * Add init{} subs for all serializers.
    * Dancer::Engine documentation

    [ David Precious ]
    * Fix issue 52 - creating invalid cookie expiration dates.
      Thanks to Juanjo (reidrac) for reporting!

Dancer 1.172
    [ Alexis Sukrieh ]
    * Plugin support.

    [ Franck Cuny ]
    * Prevent usage of reserved Dancer keywords in plugins.
    * Tests cleanups.

    [ Robert Olson ]
    * Fixing docs to clarify layouts can use variables too.

Dancer 1.171
    [ Alexis Sukrieh ]
    * Removed bogus TestApp/ directory

Dancer 1.170
    [ David Precious ]
    * Fixed bug with status keyword not converting aliases (e.g. 'not_found') to
      real usable status lines with valid HTTP codes.
      Thanks to P Kishor for reporting this on the dancer-users mailing list!
    * Accept end_tag as a synonym for stop_tag when configuring TemplateToolkit.
      Thanks to James Ronan for bringing this up.

    [ Sawyer X]
    * Route::Cache store_route = store_path, beefed up docs
    * Changed names of limits in settings
    * Added documentation for it in Dancer.pm
    * More documentation about Module::Refresh dependency 
      (closes bug #48)
    * uri_for now accepts a boolean for not escaping URIs,
      and redirect calls uri_for with that boolean.
      (closes: bug #47)

    [ Alexis Sukrieh ]
    * Query string params are not dropped anymore when their value is 0. thanks
      to "Squeeks" for the report.
      (closes: bug #49)
    * Support for file uploads
      The Dancer::Request class provides a common interface to access file
      uploads. Syntactic sugar has been added to Dancer's as well
      (keyword 'upload').
      (closes whish #36)

    [ Franck Cuny ]
    * Support for automatic serialization/deserialization
      Dancer is now able to serialize route handler's response in various
      format (JSON, YAML, XML); and can also deserialize request body when
      appropriate.
      (closes: wish #29)


Dancer 1.160

    [ David Precious ]
    * Added session backend Dancer::Session::Simple
    * Dump session contents on development error page, if session is in use
    * Censor sensitive-looking information on development error page settings /
      session dumps, to help avoid passwords / card details etc being leaked.
    * Add deployment guide

    [ Alexis Sukrieh ]
    * Dancer helper propagates its perl executable into the generated
      $appname.pl script (FIX for RT #54759).
    * FIX for issue #34
      No more warnings undeer Win32 for tests script that needs a tempdir
    * FIX (unknown bug)
      The standalone server now parses commandline options (was broken
      since 1.140).
    * FIX for issue #37
      A new setting "confdir" is provided for making Dancer
      read the application configuration files from an
      alternate location.
    * Core settings can be initialized via environment
      variables, prefixed with "DANCER_" (e.g.  "DANCER_DAEMON"
      for the setting "daemon").
    * Config and command-line arguments are parsed and loaded at import time,
      rather than when the handler is initialized.
    * Routes are compiled at startup instead of being compiled whenever a 
      request is handled.  This can increase performances up to 50%.
    * FIX Params are not polluted anymore by the 'splat' keyword when no capture
      is needed by the pattern.
    * New feature 'auto_page' (closes: #41)
      Lets the user have automatic route resolution for 
      requests that match an existing template in the views dir. Thanks to 
      David Precious for the idea and his help.

    [ Daniel Tasov ]
    * Plack environment is propagated to Dancer if none specified.

    [ Sawyer X ]
    * Route Caching with size and path number limits: Dancer::Route::Cache.
    * FIX for issue #39.
    * Dancer::ModuleLoader documentation
    * Cleaned Dancer::Template::Abstract docs
    * Cleaner die in Dancer::Engine if can't find engine
    * Added default route example in Dancer::Cookbook


Dancer 1.150

    [ Alexis Sukrieh ]
    * Refactored all core engines with Dancer::Engine
    * Support for engine configuration via config files
    * Each core template engine now uses start_tag/stop_tag from the
      configuration instead of harcoding '<%' and '%>'.
    * FIX for issue #34
      Cookies can now be used when the application is ran under a Plack 
      server.
    
    [ David Precious ]
    * Lots of documentation cleaning and fixes.
    * Make the session available to the views, if possible.
    * Added Dancer::Cookbook to provide lots of concrete examples for
      newcomers.
    * Helper script `dancer' now provides a default favicon.ico in the
      application public directory.
    * FIX for issue #30
      Added 'config' method to provide easy access to app config

    [ Anirvan Chatterjee ]
    * Various documentation typo fixes

    [ Danijel Tasov ]
    * FIX for issue #24
      Dancer now depends on MIME::Types rather than using
      File::MimeInfo::Simple which uses a fork().

    [ Paul Driver ]
    * Support for virtual location.
      It's now possible to mount a Dancer app under a user-defined prefix.

    [ Franck Cuny ]
    * Test scripts cleanup:
      + Cleanup is performed in test scripts when necessary
        (all temp files are removed at the end of the script).
      + FIX for issue #23
        Test scripts that try to write logfiles set the appdir.

Dancer 1.140

    * Dancer now depends on HTTP::Server::Simple::PSGI in
      order to rely on a PSGI environement even when running
      the app with the standalone server 
      (Thanks to Tatsuiko Miyagawa).
    * Dancer::Request object enhancements:
        + Dancer::Request now provide an accesor to the raw body
          of the request.
        + FIX for issue #13
          The params helper now provides accessors to route
          params, query string params and body params so the
          user can chose from which source they want to access
          params instead of dealing with a mixed structure.
        + Added accessors to referer and remote_address 
    * The Standalone server now uses the setting 'server' to 
      bind itself to the IP address given by the setting.
      Default value is 0.0.0.0

Dancer 1.130
    * Fix a memory leak that could occur between two 
      requests under mod_perl (Thanks to Nicolas Rennert for 
      the report and diagnosis).
    * remove all optional modules from the core, they are now 
      shipped as separate CPAN distributions:
      - Dancer::Template::MicroTemplate
      - Dancer::Session::Cookie
      - Dancer::Session::Memcached
      - Dancer::Logger::LogHandler
      - Dancer::Logger::Syslog
    * support for the `header' keyword in Dancer's syntax.
      The user is now able to alter response-headers in route 
      handlers.
    * support for `prefix' keyword in Dancer's syntax.
      A prefix can be set by the user before defining routes handlers.
      All route defined then will be automatically prefixed accordingly.
      
Dancer 1.122

    * Fix the test suite under Perl 5.8.x
    * Security Fix: protection from CRLF injection in 
      response headers (thanks to Mark Stosberg for the report).
    * Support for multi-valued params in GET/POST data (thanks to
      Mark Stosberg for the report).
    * Backward compatibility with old app.psgi files, don't die 
      when a request is initialized with a CGI::PSGI object.

Dancer 1.121

    * Fix for POST data parsing (was broken in 1.120)
      now Dancer depends on HTTP::Body for that.

Dancer 1.120

    * ROADMAP updated 
    * Dancer is now compliant with Plack::Server::Apache2
    * Remove the CGI.pm dependency, huge refactoring
    * POD typo fixes (Naveed)
    * Support for syntax-only importation (Sawyer X)
    * Remove the example/ directory, useless and deprecated 
    * New logger engine: Log::Handler (franck cuny)
    * New template engine Text::Microtemplate (franck cuny)
    * Remove compilation-time warnings catching (issue #14)

Dancer 1.110

    * Fix test script `t/11_logger/04_syslog.t'
    * Fix test script `t/10_template/05_template_toolkit.t'

Dancer 1.100

    * Support for multiple method routes at once with 'any'
    * Templates engines
        + Bug fixes in Dancer::Template::Simple (Jury Gorky)
        + Refactoring of the factory
        + option for disabling the layout in the template helper.
    * New session engine based on encrypted cookies (Alex Kapranof)
    * More HTTP codes supported for a better REST compat (Nate Jones)
    * Documentation updates 
    * script/dancer now requires an appname
    * New Makefile.PL with better metadata (CPAN Service)

Dancer 1.000

    * Support for Syslog logger (Dancer::Logger::Syslog)
    * Basic template engine so Template is no more a hard deps.
    * Memcache Session support (Dancer::Session::Memcache)
    * YAML file-based session support (Dancer::Session::YAML)
    * Lots of tests (more than 80% of the code is covered)

Dancer 0.9906
    
    * move from File::MimeInfo to File::MimeInfo::Simple for 
      smooth run on Mac OSX and Win32 systems.

Dancer 0.9005

    * Source code extract on error catching
    * Support for configurable error handling
    * New design for the starting app built with script/dancer

Dancer 0.9004

    * Support for PSGI/Plack environment
    * script/dancer helper script for bootstraping a new app

Dancer 0.9003

    * Detect differently compilation-time warnings and runtime warnings
      closes bug #48440 (Thanks to Enric Joffrion for the report, and to
      Vincent Pit for the diagnosis)
<|MERGE_RESOLUTION|>--- conflicted
+++ resolved
@@ -1,5 +1,5 @@
 Dancer 1.1999_03 (RC3)
-    [Alexis Sukrieh]
+    [ Alexis Sukrieh ]
     * Transparent unicode support
       Dancer now takes care transparently of decoding unicode strings
       used within route handlers and encoding them back before sending
@@ -15,31 +15,27 @@
       Scaffolded configuration files are fully commented in order to quickly
       guide the user in her first steps.
 
-    [Damien Krotkine]
+    [ Damien Krotkine ]
     * Fix Dancer::Plugin OO issue
 
-    [Danijel Tasov]
+    [ Danijel Tasov ]
     * Fixed expires in cookies + tests
 
     [ Philippe Bruhat ]
     * Dancer::Logger::Abstract: turn _should() into a closure, and avoid
       setting up the hash again and agai
 
-    [Franck  Cuny]
+    [ Franck Cuny ]
     * Closes issue 181 (unknown log level)
-
-<<<<<<< HEAD
-   [Al Newkirk]
-   * fixed redirect to redirect immediately (+ refactoring by franck)
-
-   [Franck  Cuny]
-   * Closes issue 181 (unknown log level)
-   * Plack middlewares must be listed in an arrayref (listing them in a
-     hashref is now deprecated)
-
-   [Dave Doyle]
-   * clarify Pod as to how before_template works 
-=======
+    * Plack middlewares must be listed in an arrayref (listing them in a
+      hashref is now deprecated)
+
+    [ Al Newkirk ]
+    * fixed redirect to redirect immediately (+ refactoring by franck)
+
+    [ Dave Doyle ]
+    * clarify Pod as to how before_template works 
+
     [ Sawyer X ]
     * Overhaul tests to use lib t/lib instead of t::lib::.
       (fixes Windows test fails)
@@ -47,7 +43,6 @@
       (fixes Windows test fails)
     * Add tests on every required directory to create a fake environment.
       (realpath() on Windows fails when path doesn't exist)
->>>>>>> 658201d3
 
 Dancer 1.1999_02 (RC2)
 
