--- conflicted
+++ resolved
@@ -1,4 +1,3 @@
-<<<<<<< HEAD
 Dancer 1.1999_03 (RC3)
     [Alexis Sukrieh]
     * Transparent unicode support
@@ -44,8 +43,8 @@
       - charset setting is normalized to UTF-8 when appropriate
       - automatically decode UTF-8 strings in params
     * FIX scaffolded dispatchers (script/dancer)
-      The PLACK_ENV variable is not propagated by Apoache to the dispatchers (at 
-      least with our Deployment examples) so the dispatchers aren't aware of the 
+      The PLACK_ENV variable is not propagated by Apoache to the dispatchers (at
+      least with our Deployment examples) so the dispatchers aren't aware of the
       PSGI context if we don't tell them explicitly.
       This patch forces the dispatchers in PSGI mode.
     * FIX (unknown bug)
@@ -112,8 +111,6 @@
     * Dancer now logs caught crashes in rendering
       (easier to debug Ajax routes)
 
-Dancer 1.1901 (1.2RC0)
-=======
 Dancer 1.1903
     [ SawyerX, Franck Cuny ]
     * XML::Simple needs either XML::SAX or XML::Parser.
@@ -124,8 +121,7 @@
     [ Adam J. Foxson ]
     * Addresses issue #136: "readline() on closed filehandle DATA"
 
-Dancer 1.1901 (1.2RC1)
->>>>>>> 3c9790aa
+Dancer 1.1901 (1.2RC0)
 
     [ Franck Cuny ]
     * implemented GH#120:
