--- conflicted
+++ resolved
@@ -834,13 +834,9 @@
 # template: \"template_toolkit\"
 # engines:
 #   template_toolkit:
-<<<<<<< HEAD
-#     ENCODING: 'utf8'
-=======
-#     encoding: 'utf8'
->>>>>>> 3d24cd3d
+#     encoding:  'utf8'
 #     start_tag: '[%'
-#     end_tag: '%]'
+#     end_tag:   '%]'
 
 ",
 
