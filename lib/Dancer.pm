--- conflicted
+++ resolved
@@ -27,11 +27,7 @@
 use base 'Exporter';
 
 $AUTHORITY = 'SUKRIA';
-<<<<<<< HEAD
-$VERSION   = '1.175';
-=======
 $VERSION   = '1.18_01';
->>>>>>> 3ff05b61
 @EXPORT    = qw(
   any
   before
