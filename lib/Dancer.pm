--- conflicted
+++ resolved
@@ -5,11 +5,7 @@
 use Carp;
 use Cwd 'realpath';
 
-<<<<<<< HEAD
-our $VERSION   = '1.3059_02';
-=======
 our $VERSION   = '1.3059_03';
->>>>>>> b34cb403
 our $AUTHORITY = 'SUKRIA';
 
 use Dancer::App;
