--- conflicted
+++ resolved
@@ -88,7 +88,6 @@
 
     my $content = $response->{content};
     unless (ref($content) eq 'GLOB') {
-<<<<<<< HEAD
         # when the request is considered as ajax,
         # we set the content type to text/xml
         if (   Dancer::SharedData->request
@@ -99,27 +98,13 @@
         }
         else {
             my $charset = setting('charset');
-            my $ctype   = $response->{content_type};
-            if (   $charset
-                && $ctype =~ /^text\//
-                && $ctype !~ /charset=/
-                && utf8::is_utf8($content))
-            {
+            my $ctype   = $response->header('Content-Type');
+            if (   $charset && $ctype ) {
                 $content = Encode::encode($charset, $content);
                 $response->update_headers(
-                    'Content-Type' => "$ctype; charset=$charset");
+                    'Content-Type' => "$ctype; charset=$charset")
+                if $ctype !~ /$charset/;
             }
-=======
-
-        my $charset = setting('charset');
-        my $ctype   = $response->header('Content-Type');
-
-        if ($charset && $ctype) {
-            $content = Encode::encode($charset, $content);
-            $response->update_headers(
-                'Content-Type' => "$ctype; charset=$charset")
-              if $ctype !~ /$charset/;
->>>>>>> 577667b2
         }
         $content = [$content];
     }
