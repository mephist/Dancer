--- conflicted
+++ resolved
@@ -17,10 +17,7 @@
 
 # This is where we choose which application handler to return
 sub get_handler {
-<<<<<<< HEAD
     my $handler = 'Dancer::Handler::Standalone';
-=======
->>>>>>> 4ce68b98
 
     # force PSGI is PLACK_ENV is set
     if ($ENV{'PLACK_ENV'}) {
@@ -29,15 +26,10 @@
         setting('environment' => $ENV{'PLACK_ENV'});
     }
 
-<<<<<<< HEAD
     # if Plack is detected or set by conf, use the PSGI handler
-    $handler = 'Dancer::Handler::PSGI' 
-        if (setting('apphandler') eq 'PSGI');
-=======
-    # build the apphandler class, based on settings
-    my $apphandler = setting('apphandler') || 'Standalone';    
-    my $handler = "Dancer::Handler::$apphandler";
->>>>>>> 4ce68b98
+    if ( defined setting('apphandler') ) {
+        $handler = 'Dancer::Handler::' . setting('apphandler');
+    }
 
     # load the app handler
     my ($loaded, $error) = Dancer::ModuleLoader->load($handler);
