package Dancer::Handler;

use strict;
use warnings;
use Carp 'croak';

use File::stat;
use HTTP::Headers;

use Dancer::Logger;
use Dancer::GetOpt;
use Dancer::SharedData;
use Dancer::Renderer;
use Dancer::Config 'setting';
use Dancer::ModuleLoader;

use Encode;

# This is where we choose which application handler to return
sub get_handler {
    my $handler = 'Dancer::Handler::Standalone';

    # force PSGI is PLACK_ENV is set
    if ($ENV{'PLACK_ENV'}) {
        Dancer::Logger::core("PLACK_ENV is set (".$ENV{'PLACK_ENV'}.") forcing PSGI handler");
        setting('apphandler'  => 'PSGI');
        setting('environment' => $ENV{'PLACK_ENV'});
    }

    # if Plack is detected or set by conf, use the PSGI handler
    if ( defined setting('apphandler') ) {
        $handler = 'Dancer::Handler::' . setting('apphandler');
    }

    # load the app handler
    my ($loaded, $error) = Dancer::ModuleLoader->load($handler);
    croak "Unable to load app handler `$handler': $error" if $error;

    # OK, everything's fine, load the handler
    Dancer::Logger::core('loading ' . $handler . ' handler');
    return $handler->new;
}

# handle an incoming request, process it and return a response
sub handle_request {
    my ($self, $request) = @_;
    my $ip_addr = $request->remote_address || '-';

    Dancer::SharedData->reset_all();

    Dancer::Logger::core("request: "
          . $request->method . " "
          . $request->path_info
          . " from $ip_addr");

    # save the request object
    Dancer::SharedData->request($request);

    # deserialize the request body if possible
    $request = Dancer::Serializer->process_request($request)
      if Dancer::App->current->setting('serializer');

    # read cookies from client

    Dancer::Cookies->init;

    if (Dancer::Config::setting('auto_reload')) {
        Dancer::App->reload_apps;
    }

<<<<<<< HEAD
    render_request($request);
=======
    _render_request($request);
>>>>>>> 87d84ff4

    return $self->render_response();
}

<<<<<<< HEAD
sub render_request {
=======
sub _render_request {
>>>>>>> 87d84ff4
    my $request = shift;
    my $action;
    $action = eval {
        Dancer::Renderer->render_file
          || Dancer::Renderer->render_action
          || Dancer::Renderer->render_error(404);
    };
    if ($@) {
        Dancer::Logger::error(
            'request to ' . $request->path_info . " crashed: $@");

        Dancer::Error->new(
            code    => 500,
            title   => "Runtime Error",
            message => $@
        )->render();
    }
    return $action;
}

sub psgi_app {
    my $self = shift;
    sub {
        my $env = shift;
        $self->init_request_headers($env);
        my $request = Dancer::Request->new($env);
        $self->handle_request($request);
    };
}

sub init_request_headers {
    my ($self, $env) = @_;

    my $psgi_headers = HTTP::Headers->new(
        map {
            (my $field = $_) =~ s/^HTTPS?_//;
            ($field => $env->{$_});
          }
          grep {/^(?:HTTP|CONTENT|COOKIE)/i} keys %$env
    );
    Dancer::SharedData->headers($psgi_headers);
}

# render a PSGI-formated response from a response built by
# handle_request()
sub render_response {
    my $self     = shift;
    my $response = Dancer::SharedData->response();

    my $content = $response->content;

    unless ( ref($content) eq 'GLOB' ) {
        my $charset = setting('charset');
        my $ctype   = $response->header('Content-Type');

        if ( $charset && $ctype && _is_text($ctype) ) {
            $content = Encode::encode( $charset, $content ) unless $response->_already_encoded;
            $response->header( 'Content-Type' => "$ctype; charset=$charset" )
              if $ctype !~ /$charset/;
        }
        $response->header( 'Content-Length' => length($content) )
          if !defined $response->header('Content-Length');
        $content = [$content];
    }
    else {
        if ( !defined $response->header('Content-Length') ) {
            my $stat = stat $content;
            $response->header( 'Content-Length' => $stat->size );
        }
    }

    # drop content if request is HEAD
    $content = ['']
      if ( defined Dancer::SharedData->request
        && Dancer::SharedData->request->is_head() );

    # drop content AND content_length if reponse is 1xx or (2|3)04
    if ($response->status =~ (/^[23]04$/ )) {
        $content = [''];
        $response->header('Content-Length' => 0);
    }

    Dancer::Logger::core("response: " . $response->status);

    my $status  = $response->status();
    my $headers = $response->headers_to_array();

    return [ $status, $headers, $content ];
}

sub _is_text {
    my ($content_type) = @_;
    return $content_type =~ /(text|json)/;
}

# Fancy banner to print on startup
sub print_banner {
    if (setting('startup_info')) {
        my $env = setting('environment');
        print "== Entering the $env dance floor ...\n";
    }
}

sub dance { (shift)->start(@_) }

1;<|MERGE_RESOLUTION|>--- conflicted
+++ resolved
@@ -68,20 +68,11 @@
         Dancer::App->reload_apps;
     }
 
-<<<<<<< HEAD
     render_request($request);
-=======
-    _render_request($request);
->>>>>>> 87d84ff4
-
     return $self->render_response();
 }
 
-<<<<<<< HEAD
 sub render_request {
-=======
-sub _render_request {
->>>>>>> 87d84ff4
     my $request = shift;
     my $action;
     $action = eval {
