package Dancer::FileUtils;

use strict;
use warnings;

use File::Basename ();
use File::Spec;

use base 'Exporter';
use vars '@EXPORT_OK';

@EXPORT_OK = qw(path dirname read_file_content read_glob_content);

sub path    { File::Spec->catfile(@_) }
sub dirname { File::Basename::dirname(@_) }

sub read_file_content {
    my ($file) = @_;
    my $fh;

    require Dancer::Config;
    my $charset = Dancer::Config::setting('charset');

    my $open_flag = '<';
<<<<<<< HEAD
    $open_flag = '<:encoding(UTF-8)' 
        if $charset eq 'UTF-8';
=======
    $open_flag = '<:encoding(UTF-8)' if $charset eq 'UTF-8';
>>>>>>> 4ce68b98
    if ($file && open($fh, $open_flag, $file)) {
        return read_glob_content($fh);
    }
    else {
        return;
    }
}

sub read_glob_content {
    my ($fh) = @_;

    # we don't want to do that as we'll encode the stuff later
    # binmode $fh;

    my @content = <$fh>;
    close $fh;
    my $content = join("", @content);
    return $content;
}

'Dancer::FileUtils';

__END__

=pod

=head1 NAME

Dancer::FileUtils - helper providing file utilities

=head1 SYNOPSIS

    use Dancer::FileUtils qw/path read_file_content/;

    my $content = read_file_content( path( 'folder', 'folder', 'file' ) );

=head1 DESCRIPTION

Dancer::FileUtils encompasses a few utilities that relate to files which Dancer
uses. Developers may use it instead of writing their own little subroutines or
use additional modules.

=head1 SUBROUTINES/METHODS

=head2 path

    use Dancer::FileUtils 'path';

    my $path = path( 'folder', 'folder', 'filename');

Provides comfortable path resolving, internally using L<File::Spec>.

=head2 dirname

    use Dancer::FileUtils 'dirname';

    my $dir = dirname($path);

Exposes L<File::Basename>'s I<dirname>, to allow fetching a directory name from
a path.

=head2 read_file_content

    use Dancer::FileUtils 'read_file_content';

    my $content = read_file_content($file);

Returns either the content of a file (whose filename is the input) or I<undef>
in case it failed to open the file.

=head2 read_glob_content

    use Dancer::FileUtils 'read_glob_content';

    open my $fh, '<', $file or die "$!\n";
    my $content = read_glob_content($fh);

Same as I<read_file_content>, only it accepts a file handler.

Returns the content and B<closes the file handler>.

=head1 EXPORT

Nothing by default. You can provide a list of subroutines to import.

=head1 AUTHOR

Alexis Sukrieh

=head1 LICENSE AND COPYRIGHT

Copyright 2009-2010 Alexis Sukrieh.

This program is free software; you can redistribute it and/or modify it
under the terms of either: the GNU General Public License as published
by the Free Software Foundation; or the Artistic License.

See http://dev.perl.org/licenses/ for more information.
<|MERGE_RESOLUTION|>--- conflicted
+++ resolved
@@ -22,12 +22,7 @@
     my $charset = Dancer::Config::setting('charset');
 
     my $open_flag = '<';
-<<<<<<< HEAD
-    $open_flag = '<:encoding(UTF-8)' 
-        if $charset eq 'UTF-8';
-=======
     $open_flag = '<:encoding(UTF-8)' if $charset eq 'UTF-8';
->>>>>>> 4ce68b98
     if ($file && open($fh, $open_flag, $file)) {
         return read_glob_content($fh);
     }
