--- conflicted
+++ resolved
@@ -35,15 +35,10 @@
 
 sub init {
     my ($self) = @_;
-<<<<<<< HEAD
     die 'XML::Simple is needed and is not installed'
       unless $self->loaded_xmlsimple;
     die 'XML::Simple needs XML::Parser or XML::SAX and neither is installed'
       unless $self->loaded_xmlbackends;
-=======
-    croak 'XML::Simple is needed and is not installed'
-      unless $self->loaded;
->>>>>>> 4ce68b98
     $_xs = XML::Simple->new();
 }
 
