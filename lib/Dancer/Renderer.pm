package Dancer::Renderer;

use strict;
use warnings;

use Dancer::Route;
use Dancer::HTTP;
use Dancer::Cookie;
use Dancer::Cookies;
use Dancer::Request;
use Dancer::Response;
use Dancer::Serializer;
use Dancer::Config 'setting';
use Dancer::FileUtils qw(path dirname read_file_content);
use Dancer::SharedData;
use Dancer::Logger;
use MIME::Types;

sub render_file {
    return get_file_response();
}

sub render_action {
    my $resp = get_action_response();
    return (defined $resp)
      ? response_with_headers($resp)
      : undef;
}

sub render_error {
    my ($class, $error_code) = @_;

    my $static_file = path(setting('public'), "$error_code.html");
    my $response = Dancer::Renderer->get_file_response_for_path(
        $static_file => $error_code);
    return $response if $response;

    return Dancer::Response->new(
        status  => $error_code,
        headers => ['Content-Type' => 'text/html'],
        content => Dancer::Renderer->html_page(
                "Error $error_code" => "<h2>Unable to process your query</h2>"
              . "The page you requested is not available"
        )
    );
}

# Takes a response object and add default headers
sub response_with_headers {
    my $response = shift;

    $response->{headers} ||= [];
    push @{$response->{headers}},
      ('X-Powered-By' => "Perl Dancer ${Dancer::VERSION}");

    # add cookies
    foreach my $c (keys %{Dancer::Cookies->cookies}) {
        my $cookie = Dancer::Cookies->cookies->{$c};
        if (Dancer::Cookies->has_changed($cookie)) {
            push @{$response->{headers}}, ('Set-Cookie' => $cookie->to_header);
        }
    }
    return $response;
}

sub html_page {
    my ($class, $title, $content, $style) = @_;
    $style ||= 'style';

    my $template = $class->templates->{'default'};
    my $ts       = Dancer::Template::Simple->new;

    return $ts->render(
        \$template,
        {   title   => $title,
            style   => $style,
            version => $Dancer::VERSION,
            content => $content
        }
    );
}

sub get_action_response {
    my $response;
    my $request     = Dancer::SharedData->request;
    my $path_info   = $request->path_info;
    my $method      = $request->method;
<<<<<<< HEAD
    my $handler     = Dancer::App->find_route_through_apps($request);
=======
    my $handler     = Dancer::Route->find($path_info, $method, $request);
>>>>>>> 99f35be4

    # init the request and build the params
    Dancer::SharedData->request($request);

    # run the before filters
    # if a filter has set a response, return it now.
    for my $app (Dancer::App->applications ) {
        $_->() for @{ $app->registry->before_filters };
    }

    if (Dancer::Response->exists) {
        $response = serialize_response_if_needed(Dancer::Response->current);
    }

    # recurse if something has changed
    my $limit = 0;
    my $MAX_RECURSIVE_LOOP = 10;
    if (($path_info ne Dancer::SharedData->request->path_info) ||
        ($method ne Dancer::SharedData->request->method)) {
        $limit++;
        if ($limit > $MAX_RECURSIVE_LOOP) {
            die "infinite loop detected, check your route/filters for '$method $path_info'";
        }
        return get_action_response();
    }

    # execute the action
    if ($handler) {
        # if a filter has set a response before, return it
        return $response if defined $response;
        undef $response;

        Dancer::App->current($handler->app);
        $response = $handler->run($request);

        return serialize_response_if_needed($response); #200
    }
    else {
        return undef; # 404
    }
}

sub serialize_response_if_needed {
    my ($response) = @_;
    $response = Dancer::Serializer->process_response($response)
        if setting('serializer') && $response->{content};
    return $response;
}


sub get_file_response() {
    my $request     = Dancer::SharedData->request;
    my $path_info   = $request->path_info;
    my $static_file = path(setting('public'), $path_info);
    return Dancer::Renderer->get_file_response_for_path($static_file);
}

sub get_file_response_for_path {
    my ($class, $static_file, $status) = @_;
    $status ||= 200;

    if (-f $static_file) {
        open my $fh, "<", $static_file;
        binmode $fh;

        return Dancer::Response->new(
            status  => $status,
            headers => ['Content-Type' => get_mime_type($static_file)],
            content => $fh
        );
    }
    return undef;
}

# private

sub get_mime_type {
    my ($filename) = @_;
    my @tokens = reverse(split(/\./, $filename));
    my $ext = $tokens[0];

    # first check user configured mime types
    my $mime = Dancer::Config::mime_types($ext);
    return $mime if defined $mime;

    # user has not specified a mime type, so ask MIME::Types
    $mime = MIME::Types->new(only_complete => 1)->mimeTypeOf($ext);

    # default to text/plain
    return defined($mime) ? $mime : 'text/plain';
}

# set of builtin templates needed by Dancer when rendering HTML pages
sub templates {
    my $charset = setting('charset') || 'UTF-8';
    {   default =>
          '<!DOCTYPE html>
<html lang="en-US">
<head>
<title><% title %></title>
<link rel="stylesheet" href="/css/<% style %>.css" />
<meta charset='.$charset.'" />
</head>
<body>
<h1><% title %></h1>
<div id="content">
<% content %>
</div>
<footer>
Powered by <a href="http://perldancer.org/">Dancer</a> <% version %>
</footer>
</body>
</html>',
    }
}


1;<|MERGE_RESOLUTION|>--- conflicted
+++ resolved
@@ -82,23 +82,17 @@
 
 sub get_action_response {
     my $response;
-    my $request     = Dancer::SharedData->request;
-    my $path_info   = $request->path_info;
-    my $method      = $request->method;
-<<<<<<< HEAD
-    my $handler     = Dancer::App->find_route_through_apps($request);
-=======
-    my $handler     = Dancer::Route->find($path_info, $method, $request);
->>>>>>> 99f35be4
-
-    # init the request and build the params
-    Dancer::SharedData->request($request);
+
+    # save the request before the filters are ran
+    my $request = Dancer::SharedData->request;
 
     # run the before filters
-    # if a filter has set a response, return it now.
     for my $app (Dancer::App->applications ) {
         $_->() for @{ $app->registry->before_filters };
     }
+
+    # look for a matching route handler for the (altered) request
+    my $handler = Dancer::App->find_route_through_apps(Dancer::SharedData->request);
 
     if (Dancer::Response->exists) {
         $response = serialize_response_if_needed(Dancer::Response->current);
@@ -107,11 +101,13 @@
     # recurse if something has changed
     my $limit = 0;
     my $MAX_RECURSIVE_LOOP = 10;
-    if (($path_info ne Dancer::SharedData->request->path_info) ||
-        ($method ne Dancer::SharedData->request->method)) {
+    if (($request->path_info ne Dancer::SharedData->request->path_info) ||
+        ($request->method ne Dancer::SharedData->request->method)) {
         $limit++;
         if ($limit > $MAX_RECURSIVE_LOOP) {
-            die "infinite loop detected, check your route/filters for '$method $path_info'";
+            die "infinite loop detected, "
+              . "check your route/filters for "
+              . $request->method . ' ' . $request->path_info;
         }
         return get_action_response();
     }
@@ -125,7 +121,7 @@
         Dancer::App->current($handler->app);
         $response = $handler->run($request);
 
-        return serialize_response_if_needed($response); #200
+        return serialize_response_if_needed($response); # 200
     }
     else {
         return undef; # 404
