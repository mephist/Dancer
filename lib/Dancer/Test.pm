package Dancer::Test;
# test helpers for Dancer apps

use strict;
use warnings;
use Test::More import => ['!pass'];

use Dancer ':syntax';
use Dancer::App;
use Dancer::Request;
use Dancer::SharedData;
use Dancer::Renderer;

use base 'Exporter';
use vars '@EXPORT';

@EXPORT = qw(
    route_exists
    route_doesnt_exist

    response_exists
    response_doesnt_exist

    response_status_is
    response_status_isnt
    
    response_content_is
    response_content_isnt
    response_content_is_deeply
    response_content_like
    response_content_unlike
    response_is_file

<<<<<<< HEAD
    response_headers_are_deeply
=======
    get_response
>>>>>>> c62ba084
);

sub import {
    my ($class, %options) = @_;

    # mimic PSGI env
    $ENV{SERVERNAME} = 'localhost';
    $ENV{HTTP_HOST} = 'localhost';
    $ENV{SERVER_PORT} = 80;
    $ENV{'psgi.url_scheme'} = 'http';

    my ($package, $script) = caller;
    $class->export_to_level(1, $class, @EXPORT );

    $options{appdir} ||= '..';
    Dancer::_init($options{appdir});
}

# Route Registry

sub route_exists {
    my ($req, $test_name) = @_;

    my ($method, $path) = @$req;
    $test_name ||= "a route exists for $method $path";
    
    $req = Dancer::Request->new_for_request($method => $path);
    ok(Dancer::App->find_route_through_apps($req), $test_name);
}

sub route_doesnt_exist {
    my ($req, $test_name) = @_;

    my ($method, $path) = @$req;
    $test_name ||= "no route exists for $method $path";

    $req = Dancer::Request->new_for_request($method => $path);
    ok(! defined(Dancer::App->find_route_through_apps($req)), $test_name);
}

# Response status

sub response_exists {
    my ($req, $test_name) = @_;
    $test_name ||= "a response is found for @$req";

    my $response = get_response($req);
    ok(defined($response), $test_name);
}

sub response_doesnt_exist {
    my ($req, $test_name) = @_;
    $test_name ||= "no response found for @$req";

    my $response = get_response($req);
    ok(!defined($response), $test_name);
}

sub response_status_is {
    my ($req, $status, $test_name) = @_;
    $test_name ||= "response status is $status for @$req";

    my $response = get_response($req); 
    is $response->{status}, $status, $test_name;
}

sub response_status_isnt {
    my ($req, $status, $test_name) = @_;
    $test_name ||= "response status is not $status for @$req";

    my $response = get_response($req); 
    isnt $response->{status}, $status, $test_name;
}

# Response content

sub response_content_is {
    my ($req, $matcher, $test_name) = @_;
    $test_name ||= "response content looks good for @$req";

    my $response = get_response($req); 
    is $response->{content}, $matcher, $test_name;
}

sub response_content_isnt {
    my ($req, $matcher, $test_name) = @_;
    $test_name ||= "response content looks good for @$req";

    my $response = get_response($req); 
    isnt $response->{content}, $matcher, $test_name;
}

sub response_content_like {
    my ($req, $matcher, $test_name) = @_;
    $test_name ||= "response content looks good for @$req";

    my $response = get_response($req); 
    like $response->{content}, $matcher, $test_name;
}

sub response_content_unlike {
    my ($req, $matcher, $test_name) = @_;
    $test_name ||= "response content looks good for @$req";

    my $response = get_response($req); 
    unlike $response->{content}, $matcher, $test_name;
}

sub response_content_is_deeply {
    my ($req, $matcher, $test_name) = @_;
    $test_name ||= "response content looks good for @$req";

    my $response = get_response($req); 
    is_deeply $response->{content}, $matcher, $test_name;
}

sub response_is_file {
    my ($req, $test_name) = @_;
    $test_name ||= "a file is returned for @$req";

    my $response = _get_file_response($req);
    ok(defined($response), $test_name);
}

<<<<<<< HEAD
sub response_headers_are_deeply {
    my ($req, $expected, $test_name) = @_;
    $test_name ||= "headers are as expected for @$req";

    my $response = _get_response($req);
    is_deeply($response->{headers}, $expected, $test_name);
}

# private

sub _get_response {
=======
sub get_response {
>>>>>>> c62ba084
    my ($req) = @_;
    my ($method, $path, $params, $headers) = @$req;
    my $request = Dancer::Request->new_for_request($method => $path, $params);

    Dancer::SharedData->headers($headers) if $headers;
    Dancer::SharedData->request($request);

    return Dancer::Renderer::get_action_response();
}

sub _get_file_response {
    my ($req) = @_;
    my ($method, $path, $params) = @$req;
    my $request = Dancer::Request->new_for_request($method => $path, $params);
    Dancer::SharedData->request($request);
    return Dancer::Renderer::get_file_response();
}

sub _get_handler_response {
    my ($req) = @_;
    my ($method, $path, $params) = @$req;
    my $request = Dancer::Request->new_for_request($method => $path, $params);
    return Dancer::Handler->handle_request($request);
}

1;
__END__
=pod

=head1 NAME

Dancer::Test - Test helpers to test a Dancer application

=head1 SYNOPSYS

    use strict;
    use warnings;
    use Test::More tests => 2;

    use MyWebApp;
    use Dancer::Test appdir => '..';

    response_status_is [GET => '/'], 200, "GET / is found";
    response_content_like [GET => '/'], qr/hello, world/, "content looks good for /";


=head1 DESCRIPTION

This module provides test heplers for testing Dancer apps.

=head1 CONFIGURATON

When importing Dancer::Test, the appdir is set by defaut to '..', assuming that
your test scrtipt is directly in your t/ directory. If you put your test scrtipt
deeper in the 't/' hierarchy (like in 't/routes/01_some_test.t') you'll have to
tell Dancer::Test that the appdir is one step upper.

To do so, you can tell where the appdir is thanks to an import option:

    use MyWebApp;
    use Dancer::Test appdir => '../..';

Be careful, the order in the example above is very important.
Make sure to use C<Dancer::Test> B<after> importing the application package
otherwise your appdir will be automatically set to C<lib> and your test script
won't be able to find views, conffiles and other application content.

=head1 METHODS

=head2 route_exists([$method, $path], $test_name)

Asserts that the given request matches a route handler in Dancer's
registry.

    route_exists [GET => '/'], "GET / is handled";

=head2 route_doesnt_exist([$method, $path], $test_name)

Asserts that the given request does not match any route handler 
in Dancer's registry.

    route_doesnt_exist [GET => '/bogus_path'], "GET /bogus_path is not handled";


=head2 response_exists([$method, $path], $test_name)

Asserts that a response is found for the given request (note that even though 
a route for that path might not exist, a response can be found during request
processing, because of filters).

    response_exists [GET => '/path_that_gets_redirected_to_home'],
        "response found for unknown path";

=head2 response_doesnt_exist([$method, $path], $test_name)

Asserts that no response is found when processing the given request.

    response_doesnt_exist [GET => '/unknown_path'],
        "response not found for unknown path";

=head2 response_status_is([$method, $path], $status, $test_name)

Asserts that Dancer's response for the given request has a status equal to the
one given.

    response_status_is [GET => '/'], 200, "response for GET / is 200";

=head2 response_status_isnt([$method, $path], $status, $test_name)

Asserts that the status of Dancer's response is not equal to the
one given.

    response_status_isnt [GET => '/'], 404, "response for GET / is not a 404";

=head2 response_content_is([$method, $path], $expected, $test_name)

Asserts that the response content is equal to the C<$expected> string.

    response_content_is [GET => '/'], "Hello, World", 
        "got expected response content for GET /";

=head2 response_content_isnt([$method, $path], $not_expected, $test_name)

Asserts that the response content is not equal to the C<$not_expected> string.

    response_content_is [GET => '/'], "Hello, World", 
        "got expected response content for GET /";

=head2 response_content_is_deeply([$method, $path], $expected_struct, $test_name)

Similar to response_content_is(), except that if response content and 
$expected_struct are references, it does a deep comparison walking each data 
structure to see if they are equivalent.  

If the two structures are different, it will display the place where they start
differing.

    response_content_is_deeply [GET => '/complex_struct'], 
        { foo => 42, bar => 24}, 
        "got expected response structure for GET /complex_struct";

=head2 response_content_like([$method, $path], $regexp, $test_name)

Asserts that the response content for the given request matches the regexp
given.

    response_content_like [GET => '/'], qr/Hello, World/, 
        "response content looks good for GET /";

=head2 response_content_unlike([$method, $path], $regexp, $test_name)

Asserts that the response content for the given request does not match the regexp
given.

    response_content_unlike [GET => '/'], qr/Page not found/, 
        "response content looks good for GET /";

<<<<<<< HEAD
=head2 response_headers_are_deeply([$method, $path], $expected, $test_name)

Asserts that the response headers data structure equals the one given.

    response_headers_are_deeply [GET => '/'], [ 'X-Powered-By' => 'Dancer 1.150' ];
=======
=head2 get_response([$method, $path])

Returns a Dancer::Response object for the given request. The status and content can both be accessed with this object. A good reason to use this function is for testing POST requests. Since POST requests may not be idempotent, it is necessary to capture the content and status in one shot. Calling the response_status_is and response_content_is functions in succession would make two requests, each of which could alter the state of the application and cause Schrodinger's cat to die.

    my $response = get_response [POST => '/widgets'];
    is $response->{status}, 202, "response for POST /widgets is 202";
    is $response->{content}, "Widget #1 has been scheduled for creation",
        "response content looks good for first POST /widgets";

    $response = get_response [POST => '/widgets'];
    is $response->{status}, 202, "response for POST /widgets is 202";
    is $response->{content}, "Widget #2 has been scheduled for creation",
        "response content looks good for second POST /widgets";

>>>>>>> c62ba084

=head1 LICENSE

This module is free software and is distributed under the same terms as Perl
itself.

=head1 AUTHOR

This module has been written by Alexis Sukrieh <sukria@sukria.net>

=head1 SEE ALSO

L<Test::More>

=cut<|MERGE_RESOLUTION|>--- conflicted
+++ resolved
@@ -31,11 +31,8 @@
     response_content_unlike
     response_is_file
 
-<<<<<<< HEAD
     response_headers_are_deeply
-=======
     get_response
->>>>>>> c62ba084
 );
 
 sub import {
@@ -160,21 +157,17 @@
     ok(defined($response), $test_name);
 }
 
-<<<<<<< HEAD
 sub response_headers_are_deeply {
     my ($req, $expected, $test_name) = @_;
     $test_name ||= "headers are as expected for @$req";
 
-    my $response = _get_response($req);
+    my $response = get_response($req);
     is_deeply($response->{headers}, $expected, $test_name);
 }
 
 # private
 
-sub _get_response {
-=======
 sub get_response {
->>>>>>> c62ba084
     my ($req) = @_;
     my ($method, $path, $params, $headers) = @$req;
     my $request = Dancer::Request->new_for_request($method => $path, $params);
@@ -332,16 +325,21 @@
     response_content_unlike [GET => '/'], qr/Page not found/, 
         "response content looks good for GET /";
 
-<<<<<<< HEAD
 =head2 response_headers_are_deeply([$method, $path], $expected, $test_name)
 
 Asserts that the response headers data structure equals the one given.
 
     response_headers_are_deeply [GET => '/'], [ 'X-Powered-By' => 'Dancer 1.150' ];
-=======
+
 =head2 get_response([$method, $path])
 
-Returns a Dancer::Response object for the given request. The status and content can both be accessed with this object. A good reason to use this function is for testing POST requests. Since POST requests may not be idempotent, it is necessary to capture the content and status in one shot. Calling the response_status_is and response_content_is functions in succession would make two requests, each of which could alter the state of the application and cause Schrodinger's cat to die.
+Returns a Dancer::Response object for the given request. The status and content
+can both be accessed with this object. A good reason to use this function is for
+testing POST requests. Since POST requests may not be idempotent, it is
+necessary to capture the content and status in one shot. Calling the
+response_status_is and response_content_is functions in succession would make
+two requests, each of which could alter the state of the application and cause
+Schrodinger's cat to die.
 
     my $response = get_response [POST => '/widgets'];
     is $response->{status}, 202, "response for POST /widgets is 202";
@@ -353,8 +351,6 @@
     is $response->{content}, "Widget #2 has been scheduled for creation",
         "response content looks good for second POST /widgets";
 
->>>>>>> c62ba084
-
 =head1 LICENSE
 
 This module is free software and is distributed under the same terms as Perl
