package Dancer::Serializer;

# Factory for serializer engines

use strict;
use warnings;
use Dancer::ModuleLoader;
use Dancer::Engine;
use Dancer::Error;
use Dancer::SharedData;

my $_engine;
sub engine {$_engine}

sub init {
    my ( $class, $name, $config ) = @_;
    $name ||= 'JSON';
    $_engine = Dancer::Engine->build( 'serializer' => $name, $config );
}

<<<<<<< HEAD
# takes a response object and looks whether or not it should be
=======
# takes a response object and checks whether or not it should be
>>>>>>> a43b2fde
# serialized.
# returns an error object if the serializer fails
sub process_response {
    my ($class, $response) = @_;
    my $content = $response->{content};

    if (ref($content) && (ref($content) ne 'GLOB')) {
        local $@;
        eval { $content = engine->serialize($content) };

        # the serializer failed, replace the response with an error object
        if ($@) {
            my $error = Dancer::Error->new(
                code => 500,
                message => "Serializer (".ref($_engine).") ".
                    "failed at serializing ".$response->{content}.":\n$@",
            );
            $response = $error->render;
        }

        # the serializer succeeded, alter the response object accordingly
        else {
            $response->update_headers('Content-Type' => engine->content_type);
            $response->{content_type} = engine->content_type;
            $response->{content} = $content;
        }
    }

    return $response;
}

# deserialize input params in the request body, if matching the Serializer's
# content-type.
sub process_request {
    my ($class, $request) = @_;

    return $request unless engine->support_content_type($request->content_type);
    return $request unless $request->is_put || $request->is_post;

    my $old_params = $request->params('body');

    # try to deserialize
    my $new_params;
    eval { $new_params = engine->deserialize($request->body, $request) };
    if ($@) {
        warn "Unable to deserialize request body with ".engine()." : \n$@";
        return $request;
    }

    (keys %$old_params)
        ? $request->_set_body_params({%$old_params, %$new_params})
        : $request->_set_body_params($new_params);

    return $request;
}


1;

__END__

=pod

=head1 NAME

Dancer::Serializer - serializer wrapper for Dancer

=head1 DESCRIPTION

This module is the wrapper that provides support for different
serializers.

=head1 USAGE

=head2 Default engine

The default serializer used by Dancer::Serializer is
L<Dancer::Serializer::JSON>.
You can choose another serializer by setting the B<serializer> configuration
variable.

=head2 Configuration

The B<serializer> configuration variable tells Dancer which serializer to use
to deserialize request and serialize response.

You change it either in your config.yml file:

    serializer: "YAML"

Or in the application code:

    # setting JSON as the default serializer
    set serializer => 'JSON';

=head1 AUTHORS

This module has been written by Alexis Sukrieh and Franck Cuny.
See the AUTHORS file that comes with this distribution for details.

=head1 LICENSE

This module is free software and is released under the same terms as Perl
itself.

=head1 SEE ALSO

See L<Dancer> for details about the complete framework.

=cut<|MERGE_RESOLUTION|>--- conflicted
+++ resolved
@@ -18,11 +18,7 @@
     $_engine = Dancer::Engine->build( 'serializer' => $name, $config );
 }
 
-<<<<<<< HEAD
-# takes a response object and looks whether or not it should be
-=======
 # takes a response object and checks whether or not it should be
->>>>>>> a43b2fde
 # serialized.
 # returns an error object if the serializer fails
 sub process_response {
