package Dancer::Template::TemplateToolkit;

use strict;
use warnings;
use Dancer::Config 'setting';
use Dancer::ModuleLoader;
use Dancer::FileUtils 'path';

use base 'Dancer::Template::Abstract';

my $_engine;

sub init {
    my ($self) = @_;

    die "Template is needed by Dancer::Template::TemplateToolkit"
      unless Dancer::ModuleLoader->load('Template');

    my $tt_config = {
<<<<<<< HEAD
        ANYCASE   => 1,
        ABSOLUTE  => 1,
        ENCODING  => 'utf8',
=======
        ANYCASE  => 1,
        ABSOLUTE => 1,
>>>>>>> 78f4ce9e
        %{$self->config},
    };

    my $start_tag = $self->config->{start_tag} || '<%';
    my $stop_tag =
         $self->config->{stop_tag}
      || $self->config->{end_tag}
      || '%>';

    # FIXME looks like if I set START/END tags to TT's defaults, it goes crazy
    # so I only change them if their value is different
    $tt_config->{START_TAG} = $start_tag if $start_tag ne '[%';
    $tt_config->{END_TAG}   = $stop_tag  if $stop_tag  ne '%]';

    $tt_config->{INCLUDE_PATH} = setting('views');

    $_engine = Template->new(%$tt_config);
}

sub render {
    my ($self, $template, $tokens) = @_;
    die "'$template' is not a regular file"
      if !ref($template) && (!-f $template);

    my $content = "";
    $_engine->process($template, $tokens, \$content) or die $_engine->error;
    return $content;
}

1;
__END__

=pod

=head1 NAME

Dancer::Template::TemplateToolkit - Template Toolkit wrapper for Dancer

=head1 DESCRIPTION

This class is an interface between Dancer's template engine abstraction layer
and the L<Template> module.

This template engine is recomended for production purposes, but depends on the
Template module.

In order to use this engine, use the template setting:

    template: template_toolkit

This can be done in your config.yml file or directly in your app code with the
B<set> keyword.

Note that by default,  Dancer configures the Template::Toolkit engine to use 
<% %> brackets instead of its default [% %] brackets.  This can be changed
within your config file - for example:

    template: template_toolkit
    engines:
        template_toolkit:
            start_tag: '[%'
            stop_tag: '%]'


=head1 SEE ALSO

L<Dancer>, L<Template>

=head1 AUTHOR

This module has been written by Alexis Sukrieh

=head1 LICENSE

This module is free software and is released under the same terms as Perl
itself.

=cut<|MERGE_RESOLUTION|>--- conflicted
+++ resolved
@@ -17,14 +17,9 @@
       unless Dancer::ModuleLoader->load('Template');
 
     my $tt_config = {
-<<<<<<< HEAD
         ANYCASE   => 1,
         ABSOLUTE  => 1,
         ENCODING  => 'utf8',
-=======
-        ANYCASE  => 1,
-        ABSOLUTE => 1,
->>>>>>> 78f4ce9e
         %{$self->config},
     };
 
