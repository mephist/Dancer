--- conflicted
+++ resolved
@@ -1,8 +1,4 @@
-<<<<<<< HEAD
-use Test::More import => ['!pass'], tests => 18;
-=======
 use Test::More import => ['!pass'], tests => 19;
->>>>>>> 577667b2
 
 use strict;
 use warnings;
@@ -59,8 +55,6 @@
 response_content_is
     [GET => '/headers_again', { headers => ['X-Foo-Dancer' => 55] }], 55,
     "a request with headers looks good";
-<<<<<<< HEAD
-=======
 
 response_content_is [
     POST => '/form',
@@ -68,5 +62,4 @@
         headers => [ 'Content-Type' => 'application/x-www-form-urlencoded' ],
         body    => 'foo=bar'
     }
-], 'bar', "a POST request with form urlencoded is ok";
->>>>>>> 577667b2
+], 'bar', "a POST request with form urlencoded is ok";