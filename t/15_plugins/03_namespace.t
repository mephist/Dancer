# issue #72
# http://github.com/sukria/Dancer/issues#issue/72

use Test::More tests => 3, import => ['!pass'];

{
    use Dancer;
    
<<<<<<< HEAD
=======
    use lib 't';
>>>>>>> 577667b2
    use TestPlugin;
    use TestAppExt;
    
    eval { load_plugin 'TestPlugin' };
<<<<<<< HEAD
=======

>>>>>>> 577667b2
    like $@, qr{load_plugin is DEPRECATED, you must use 'use' instead},
        "load_plugin is deprecated";

    is(test_plugin_symbol(), "test_plugin_symbol",
        "plugin symbol is exported in current namespace");

    is(TestAppExt::test_app_func(), "test_plugin_symbol",
        "external module has also plugin's symbol");

}<|MERGE_RESOLUTION|>--- conflicted
+++ resolved
@@ -6,18 +6,12 @@
 {
     use Dancer;
     
-<<<<<<< HEAD
-=======
     use lib 't';
->>>>>>> 577667b2
     use TestPlugin;
     use TestAppExt;
     
     eval { load_plugin 'TestPlugin' };
-<<<<<<< HEAD
-=======
 
->>>>>>> 577667b2
     like $@, qr{load_plugin is DEPRECATED, you must use 'use' instead},
         "load_plugin is deprecated";
 
